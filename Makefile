GOTOOLS = \
					github.com/Masterminds/glide
PACKAGES=$(shell go list ./... | grep -v '/vendor/')

TMROOT = $${TMROOT:-$$HOME/.tendermint}

all: get_deps install test

build:
	rm -rf ./ethermint
	go build --ldflags '-extldflags "-static"' \
		--ldflags "-X main.gitCommit=`git rev-parse HEAD`" ./cmd/ethermint/

install: get_deps
	@go install ./cmd/ethermint

test:
	@echo "--> Running go test"
	@go test $(PACKAGES)

test_race:
	@echo "--> Running go test --race"
	@go test -race $(PACKAGES)

get_deps:
	@echo "--> Running go get"
	@go get -v -d $(PACKAGES)
	@go list -f '{{join .TestImports "\n"}}' ./... | \
		grep -v /vendor/ | sort | uniq | \
		xargs go get -v -d

tools:
	go get -v $(GOTOOLS)

get_vendor_deps: tools
	@echo "--> Running glide install"
	@glide install --strip-vendor

build-docker:
	rm -f ./ethermint
	docker run -it --rm -v "$(PWD):/go/src/github.com/tendermint/ethermint" -w "/go/src/github.com/tendermint/ethermint" golang:latest go build ./cmd/ethermint
	docker build -t "tendermint/ethermint" -f docker/Dockerfile .

clean:
	rm -f ./ethermint

<<<<<<< HEAD
get_vendor_deps:
	go get github.com/Masterminds/glide
	glide install --strip-vendor

docker_build:
	rm -rf ./docker/ethermint
	docker run -it --rm -v "$(PWD):/go/src/github.com/tendermint/ethermint" -w "/go/src/github.com/tendermint/ethermint" \
        golang:1.6 go build --ldflags '-extldflags "-static"' \
        -o /go/src/github.com/tendermint/ethermint/docker/ethermint ./cmd/ethermint/
	docker build -t "tendermint/ethermint" ./docker
=======
.PHONY: all install test test_race get_deps get_vendor_deps tools build-docker clean
>>>>>>> 75848c94
<|MERGE_RESOLUTION|>--- conflicted
+++ resolved
@@ -44,17 +44,11 @@
 clean:
 	rm -f ./ethermint
 
-<<<<<<< HEAD
-get_vendor_deps:
-	go get github.com/Masterminds/glide
-	glide install --strip-vendor
-
 docker_build:
 	rm -rf ./docker/ethermint
 	docker run -it --rm -v "$(PWD):/go/src/github.com/tendermint/ethermint" -w "/go/src/github.com/tendermint/ethermint" \
         golang:1.6 go build --ldflags '-extldflags "-static"' \
         -o /go/src/github.com/tendermint/ethermint/docker/ethermint ./cmd/ethermint/
 	docker build -t "tendermint/ethermint" ./docker
-=======
-.PHONY: all install test test_race get_deps get_vendor_deps tools build-docker clean
->>>>>>> 75848c94
+  
+.PHONY: all install test test_race get_deps get_vendor_deps tools build-docker clean