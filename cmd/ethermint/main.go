--- conflicted
+++ resolved
@@ -2,17 +2,14 @@
 
 import (
 	"fmt"
-<<<<<<< HEAD
-	"gopkg.in/urfave/cli.v1"
-=======
-	// "log"
->>>>>>> a9970aae
 	"os"
 	"os/user"
 	"path"
 	"path/filepath"
 	"runtime"
 	"strings"
+  
+  "gopkg.in/urfave/cli.v1"
 
 	"github.com/ethereum/go-ethereum/cmd/utils"
 	"github.com/ethereum/go-ethereum/core"
