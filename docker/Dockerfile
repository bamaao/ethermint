--- conflicted
+++ resolved
@@ -1,13 +1,9 @@
-<<<<<<< HEAD
 FROM alpine:latest
-=======
-FROM golang:latest
->>>>>>> 75848c94
+
 MAINTAINER ethan@tendermint.com
 # Where to install binaries
 ENV INSTALL_BASE /usr/local/bin
 
-<<<<<<< HEAD
 # User Creation
 # Choose the user id number 1000 to work well with Boot2Docker volumes.  See:
 # https://github.com/boot2docker/boot2docker/issues/581#issuecomment-62491280
@@ -31,30 +27,6 @@
 COPY keystore /ethermint/data/keystore
 
 EXPOSE 8545
-EXPOSE 46656
-EXPOSE 46657
-EXPOSE 46658
-
-CMD ["ethermint", "--datadir=/ethermint/data", "--rpc", "--rpcaddr=0.0.0.0", "--rpcapi", "eth,net,web3,personal,admin"]
-=======
-RUN mkdir /ethermint && \
-    chmod 777 /ethermint
-
-RUN groupadd -r ethermint && useradd -r -g ethermint ethermint
-
-RUN chown ethermint /var/run
-
-RUN mkdir -p /app
-WORKDIR /app
-COPY ethermint /app/ethermint
-RUN ls -la /app
-
-RUN mkdir -p /ethermint/setup
-COPY docker/genesis.json /ethermint/setup/
-RUN /app/ethermint -datadir /ethermint/data init /ethermint/setup/genesis.json
-COPY docker/keystore /ethermint/data/keystore
-
-EXPOSE 8545
 EXPOSE 8546
 
 EXPOSE 46656
@@ -65,5 +37,4 @@
 
 ENTRYPOINT ["./ethermint"]
 
-CMD ["--datadir=/ethermint/data", "--rpc", "--rpcaddr=0.0.0.0", "--ws", "--wsaddr=0.0.0.0"]
->>>>>>> 75848c94
+CMD ["--datadir=/ethermint/data", "--rpc", "--rpcaddr=0.0.0.0",  "--ws", "--wsaddr=0.0.0.0", "--rpcapi", "eth,net,web3,personal,admin"]