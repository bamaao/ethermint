--- conflicted
+++ resolved
@@ -25,12 +25,12 @@
 	"github.com/ethereum/go-ethereum/params"
 )
 
-<<<<<<< HEAD
 // used by Backend to call tendermint rpc endpoints
 type Client interface {
 	// see tendermint/go-rpc/client/http_client.go:115 func (c *ClientURI) Call(...)
 	Call(method string, params map[string]interface{}, result interface{}) (interface{}, error)
-=======
+}
+
 // Intermediate state of a block, updated with each DeliverTx and reset on Commit
 type work struct {
 	header *ethTypes.Header
@@ -49,21 +49,14 @@
 type pending struct {
 	commitMutex *sync.Mutex
 	work        *work
->>>>>>> f63f3ddf
 }
 
 // Backend handles the chain database and VM
 type Backend struct {
-<<<<<<< HEAD
-	ethereum *eth.Ethereum
-	client   Client
-	config   *eth.Config
-=======
 	ethereum    *eth.Ethereum
 	pending	    *pending
-	client      *client.ClientURI
+	client      Client
 	config      *eth.Config
->>>>>>> f63f3ddf
 }
 
 
@@ -72,27 +65,18 @@
 )
 
 // New creates a new Backend
-<<<<<<< HEAD
 func NewBackend(ctx *node.ServiceContext, config *eth.Config, client Client) (*Backend, error) {
-	ethereum, err := eth.New(ctx, config)
-=======
-func NewBackend(ctx *node.ServiceContext, config *eth.Config) (*Backend, error) {
 	p := &pending{commitMutex: &sync.Mutex{}}
 
 	ethereum, err := eth.New(ctx, config, p)
->>>>>>> f63f3ddf
 	if err != nil {
 		return nil, err
 	}
 	ethereum.BlockChain().SetValidator(NullBlockProcessor{})
 	ethBackend := &Backend{
 		ethereum: ethereum,
-<<<<<<< HEAD
+		pending:  p,
 		client:   client,
-=======
-		pending:  p,
-		client:   client.NewClientURI("tcp://localhost:46657"),
->>>>>>> f63f3ddf
 		config:   config,
 		//		client: client.NewClientURI(fmt.Sprintf("http://%s", ctx.String(TendermintCoreHostFlag.Name))),
 	}
